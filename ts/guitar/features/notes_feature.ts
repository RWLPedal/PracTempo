/* ts/guitar/features/notes_feature.ts */

import {
  Feature,
  FeatureCategoryName,
  ConfigurationSchema,
  ConfigurationSchemaArg,
} from "../../feature";
import { GuitarFeature } from "../guitar_base";
<<<<<<< HEAD
import { AppSettings } from "../../settings";
import { AudioController } from "../../audio_controller";
import { GuitarIntervalSettings } from "../guitar_interval_settings";
=======
// Removed Fretboard import
import { AppSettings } from "../../settings";
import { AudioController } from "../../audio_controller";
>>>>>>> 7502b9e7
import {
  MUSIC_NOTES,
  getKeyIndex,
  getIntervalLabel,
  START_PX,
<<<<<<< HEAD
  OPEN_NOTE_RADIUS_FACTOR, // Ensure this is imported if used
  addHeader,
  clearAllChildren,
} from "../guitar_utils";
import { FretboardColorScheme } from "../colors";
import { FretboardView, NoteRenderData } from "../views/fretboard_view";
=======
  clearAllChildren,
  addHeader,
  OPEN_NOTE_RADIUS_FACTOR, // Keep START_PX if needed for header/spacing calcs maybe
} from "../guitar_utils";
import { FretboardColorScheme } from "../colors";
// Import the new FretboardView and its data interface
import { FretboardView, NoteRenderData } from "../views/fretboard_view";
import { MetronomeView } from "../views/metronome_view";
>>>>>>> 7502b9e7
import { View } from "../../view";

/** A guitar feature for displaying all notes on the fretboard using FretboardView. */
export class NotesFeature extends GuitarFeature {
  static readonly category = FeatureCategoryName.Guitar;
  static readonly typeName = "Notes";
  static readonly displayName = "Fretboard Notes";
  static readonly description =
    "Displays all notes on the fretboard. Select 'None' for note-based colors, or a root note for interval-based colors.";
  readonly typeName = NotesFeature.typeName;
  private readonly rootNoteName: string | null;
  private fretboardViewInstance: FretboardView; // Hold the instance

  constructor(
    config: ReadonlyArray<string>, // Specific args (currently none expected)
    settings: AppSettings,
<<<<<<< HEAD
    rootNoteName: string | null,
    intervalSettings: GuitarIntervalSettings,
    audioController?: AudioController,
    maxCanvasHeight?: number
  ) {
    super(config, settings, intervalSettings, audioController, maxCanvasHeight);
    this.rootNoteName = rootNoteName;

    const fretCount = 18;
=======
    rootNoteName: string | null, // Accept optional root note
    metronomeBpmOverride?: number,
    audioController?: AudioController,
    maxCanvasHeight?: number
  ) {
    super(
      config,
      settings,
      metronomeBpmOverride,
      audioController,
      maxCanvasHeight
    );
    this.rootNoteName = rootNoteName;

    const fretCount = 18; // Or determine dynamically if needed
>>>>>>> 7502b9e7

    const views: View[] = [];

    // 1. Create FretboardView
    this.fretboardViewInstance = new FretboardView(
      this.fretboardConfig,
      fretCount
    );
<<<<<<< HEAD
    // Base class constructor handles MetronomeView creation and adds to _views
    // We add our specific views to _views array from the base class
    this._views.push(this.fretboardViewInstance);

    this.calculateAndSetNotes(fretCount);
  }

  // Static methods
  static getConfigurationSchema(): ConfigurationSchema {
    const availableKeys = ["None", ...MUSIC_NOTES.flat()];
    const specificArgs: ConfigurationSchemaArg[] = [
      {
        name: "RootNote",
        type: "enum",
        required: false,
        enum: availableKeys,
        description:
          "Select 'None' (default) to color by note name, or a root note to color by interval.",
      },
    ];
    return {
      description: `Config: ${this.typeName}[,RootNote][,GuitarSettings]`,
      args: [...specificArgs, GuitarFeature.BASE_GUITAR_SETTINGS_CONFIG_ARG], // Merge with base
=======
    views.push(this.fretboardViewInstance);

    // 2. Create MetronomeView (if applicable)
    if (this.metronomeBpm > 0 && this.audioController) {
      const metronomeAudioEl = document.getElementById(
        "metronome-sound"
      ) as HTMLAudioElement;
      if (metronomeAudioEl) {
        views.push(
          new MetronomeView(
            this.metronomeBpm,
            this.audioController,
            metronomeAudioEl
          )
        );
      } else {
        console.error("Metronome audio element not found for NotesFeature.");
      }
    } else if (this.metronomeBpm > 0 && !this.audioController) {
      console.warn(
        "Metronome requested for NotesFeature, but AudioController missing."
      );
    }

    // Assign views
    (this as { views: ReadonlyArray<View> }).views = views;

    // Calculate and set the notes *after* creating the view instance
    this.calculateAndSetNotes(fretCount);
  }

  // Static methods remain the same...
  static getConfigurationSchema(): ConfigurationSchema {
    const availableKeys = ["None", ...MUSIC_NOTES.flat()];
    return {
      description: `Config: ${this.typeName}[,RootNote][,GuitarSettings]`,
      args: [
        {
          name: "RootNote",
          type: "enum",
          required: false,
          enum: availableKeys,
          description:
            "Select 'None' (default) to color by note name, or a root note to color by interval.",
        },
        {
          name: "Guitar Settings",
          type: "ellipsis",
          uiComponentType: "ellipsis",
          description: "Configure interval-specific guitar settings.",
          nestedSchema: [
            {
              name: "metronomeBpm",
              type: "number",
              description: "Metronome BPM (0=off)",
            },
          ],
        },
      ],
>>>>>>> 7502b9e7
    };
  }

  static createFeature(
    config: ReadonlyArray<string>, // Raw config list [OptionalRootNote, ...]
    audioController: AudioController,
    settings: AppSettings,
<<<<<<< HEAD
    intervalSettings: GuitarIntervalSettings,
    maxCanvasHeight?: number
  ): Feature {
    let rootNoteName: string | null = null;
    // <<< FIX: Declare as ReadonlyArray to match potential assignment from config >>>
    let featureSpecificConfig: ReadonlyArray<string> = [];
=======
    metronomeBpmOverride?: number,
    maxCanvasHeight?: number
  ): Feature {
    let rootNoteName: string | null = null;
    let processedConfig = config; // Keep track of config args excluding the root note if used
>>>>>>> 7502b9e7

    if (config.length > 0 && config[0]) {
      const potentialRoot = config[0];
      if (potentialRoot.toLowerCase() === "none") {
        rootNoteName = null;
<<<<<<< HEAD
        featureSpecificConfig = config.slice(1); // slice() returns mutable, assignable to readonly
      } else if (getKeyIndex(potentialRoot) !== -1) {
        rootNoteName = potentialRoot;
        featureSpecificConfig = config.slice(1); // slice() returns mutable, assignable to readonly
      } else {
=======
        processedConfig = config.slice(1); // Remove "None" from config passed to constructor
      } else if (getKeyIndex(potentialRoot) !== -1) {
        rootNoteName = potentialRoot;
        processedConfig = config.slice(1); // Remove RootNote from config passed to constructor
      } else {
        // If first arg is not 'None' or a valid key, assume it's part of other config (if any)
        // and default to note-based coloring.
>>>>>>> 7502b9e7
        console.warn(
          `[NotesFeature.createFeature] Invalid or ambiguous RootNote value "${potentialRoot}", defaulting to note-based coloring.`
        );
        rootNoteName = null;
<<<<<<< HEAD
        featureSpecificConfig = config; // Assigning readonly to readonly is OK
      }
    } else {
      rootNoteName = null;
      featureSpecificConfig = config; // Assigning readonly to readonly is OK
    }

    return new NotesFeature(
      featureSpecificConfig, // Pass readonly array
      settings,
      rootNoteName,
      intervalSettings,
=======
        // Keep original config if the first arg wasn't meant to be RootNote
        // processedConfig = config; // This line might be needed depending on how base constructor uses config
      }
    } else {
      rootNoteName = null; // No root note specified
    }

    return new NotesFeature(
      processedConfig, // Pass potentially modified config
      settings,
      rootNoteName,
      metronomeBpmOverride,
>>>>>>> 7502b9e7
      audioController,
      maxCanvasHeight
    );
  }

  /** Calculates all note data and passes it to the FretboardView instance. */
  private calculateAndSetNotes(fretCount: number): void {
    const notesData: NoteRenderData[] = [];
    const rootNoteIndex = this.rootNoteName
      ? getKeyIndex(this.rootNoteName)
      : -1;
<<<<<<< HEAD
    const schemeOverride: FretboardColorScheme = this.rootNoteName
      ? "interval"
      : "note";
    const config = this.fretboardConfig;
=======
    // Determine color scheme override based on whether a root note was provided
    const schemeOverride: FretboardColorScheme = this.rootNoteName
      ? "interval"
      : "note";
    const config = this.fretboardConfig; // Use instance config
>>>>>>> 7502b9e7

    for (let stringIndex = 0; stringIndex < 6; stringIndex++) {
      if (stringIndex >= config.tuning.tuning.length) continue;
      for (let fretIndex = 0; fretIndex <= fretCount; fretIndex++) {
        const noteOffsetFromA =
          (config.tuning.tuning[stringIndex] + fretIndex) % 12;
        const noteName = MUSIC_NOTES[noteOffsetFromA]?.[0] ?? "?";
        let intervalLabel = "?";
        if (rootNoteIndex !== -1) {
          const noteRelativeToKey = (noteOffsetFromA - rootNoteIndex + 12) % 12;
          intervalLabel = getIntervalLabel(noteRelativeToKey);
        }
<<<<<<< HEAD
=======
        // For NotesFeature, display the note name inside the dot
>>>>>>> 7502b9e7
        const displayLabel = noteName;

        notesData.push({
          fret: fretIndex,
          stringIndex: stringIndex,
          noteName: noteName,
          intervalLabel: intervalLabel,
          displayLabel: displayLabel,
<<<<<<< HEAD
          colorSchemeOverride: schemeOverride,
=======
          colorSchemeOverride: schemeOverride, // Apply the determined scheme
          // Set other properties like radiusOverride for open strings if needed
>>>>>>> 7502b9e7
          radiusOverride:
            fretIndex === 0
              ? config.noteRadiusPx * OPEN_NOTE_RADIUS_FACTOR
              : undefined,
        });
      }
    }
<<<<<<< HEAD
    // Use requestAnimationFrame for smoother UI updates when setting notes
    requestAnimationFrame(() => {
      if (this.fretboardViewInstance) {
        // Ensure view still exists
        this.fretboardViewInstance.setNotes(notesData);
      }
    });
=======
    this.fretboardViewInstance.setNotes(notesData);
>>>>>>> 7502b9e7
  }

  /** Render method now just adds the header. Views are rendered by DisplayController. */
  render(container: HTMLElement): void {
    clearAllChildren(container);
    const headerText = this.rootNoteName
      ? `Notes (Interval Colors Relative to ${this.rootNoteName})`
      : "Notes (Note Name Colors)";
    addHeader(container, headerText);
<<<<<<< HEAD
=======
    // DisplayController will render the FretboardView (and MetronomeView if present)
>>>>>>> 7502b9e7
  }
}<|MERGE_RESOLUTION|>--- conflicted
+++ resolved
@@ -7,37 +7,20 @@
   ConfigurationSchemaArg,
 } from "../../feature";
 import { GuitarFeature } from "../guitar_base";
-<<<<<<< HEAD
 import { AppSettings } from "../../settings";
 import { AudioController } from "../../audio_controller";
 import { GuitarIntervalSettings } from "../guitar_interval_settings";
-=======
-// Removed Fretboard import
-import { AppSettings } from "../../settings";
-import { AudioController } from "../../audio_controller";
->>>>>>> 7502b9e7
 import {
   MUSIC_NOTES,
   getKeyIndex,
   getIntervalLabel,
   START_PX,
-<<<<<<< HEAD
   OPEN_NOTE_RADIUS_FACTOR, // Ensure this is imported if used
   addHeader,
   clearAllChildren,
 } from "../guitar_utils";
 import { FretboardColorScheme } from "../colors";
 import { FretboardView, NoteRenderData } from "../views/fretboard_view";
-=======
-  clearAllChildren,
-  addHeader,
-  OPEN_NOTE_RADIUS_FACTOR, // Keep START_PX if needed for header/spacing calcs maybe
-} from "../guitar_utils";
-import { FretboardColorScheme } from "../colors";
-// Import the new FretboardView and its data interface
-import { FretboardView, NoteRenderData } from "../views/fretboard_view";
-import { MetronomeView } from "../views/metronome_view";
->>>>>>> 7502b9e7
 import { View } from "../../view";
 
 /** A guitar feature for displaying all notes on the fretboard using FretboardView. */
@@ -54,7 +37,6 @@
   constructor(
     config: ReadonlyArray<string>, // Specific args (currently none expected)
     settings: AppSettings,
-<<<<<<< HEAD
     rootNoteName: string | null,
     intervalSettings: GuitarIntervalSettings,
     audioController?: AudioController,
@@ -64,23 +46,6 @@
     this.rootNoteName = rootNoteName;
 
     const fretCount = 18;
-=======
-    rootNoteName: string | null, // Accept optional root note
-    metronomeBpmOverride?: number,
-    audioController?: AudioController,
-    maxCanvasHeight?: number
-  ) {
-    super(
-      config,
-      settings,
-      metronomeBpmOverride,
-      audioController,
-      maxCanvasHeight
-    );
-    this.rootNoteName = rootNoteName;
-
-    const fretCount = 18; // Or determine dynamically if needed
->>>>>>> 7502b9e7
 
     const views: View[] = [];
 
@@ -89,7 +54,6 @@
       this.fretboardConfig,
       fretCount
     );
-<<<<<<< HEAD
     // Base class constructor handles MetronomeView creation and adds to _views
     // We add our specific views to _views array from the base class
     this._views.push(this.fretboardViewInstance);
@@ -113,67 +77,6 @@
     return {
       description: `Config: ${this.typeName}[,RootNote][,GuitarSettings]`,
       args: [...specificArgs, GuitarFeature.BASE_GUITAR_SETTINGS_CONFIG_ARG], // Merge with base
-=======
-    views.push(this.fretboardViewInstance);
-
-    // 2. Create MetronomeView (if applicable)
-    if (this.metronomeBpm > 0 && this.audioController) {
-      const metronomeAudioEl = document.getElementById(
-        "metronome-sound"
-      ) as HTMLAudioElement;
-      if (metronomeAudioEl) {
-        views.push(
-          new MetronomeView(
-            this.metronomeBpm,
-            this.audioController,
-            metronomeAudioEl
-          )
-        );
-      } else {
-        console.error("Metronome audio element not found for NotesFeature.");
-      }
-    } else if (this.metronomeBpm > 0 && !this.audioController) {
-      console.warn(
-        "Metronome requested for NotesFeature, but AudioController missing."
-      );
-    }
-
-    // Assign views
-    (this as { views: ReadonlyArray<View> }).views = views;
-
-    // Calculate and set the notes *after* creating the view instance
-    this.calculateAndSetNotes(fretCount);
-  }
-
-  // Static methods remain the same...
-  static getConfigurationSchema(): ConfigurationSchema {
-    const availableKeys = ["None", ...MUSIC_NOTES.flat()];
-    return {
-      description: `Config: ${this.typeName}[,RootNote][,GuitarSettings]`,
-      args: [
-        {
-          name: "RootNote",
-          type: "enum",
-          required: false,
-          enum: availableKeys,
-          description:
-            "Select 'None' (default) to color by note name, or a root note to color by interval.",
-        },
-        {
-          name: "Guitar Settings",
-          type: "ellipsis",
-          uiComponentType: "ellipsis",
-          description: "Configure interval-specific guitar settings.",
-          nestedSchema: [
-            {
-              name: "metronomeBpm",
-              type: "number",
-              description: "Metronome BPM (0=off)",
-            },
-          ],
-        },
-      ],
->>>>>>> 7502b9e7
     };
   }
 
@@ -181,45 +84,25 @@
     config: ReadonlyArray<string>, // Raw config list [OptionalRootNote, ...]
     audioController: AudioController,
     settings: AppSettings,
-<<<<<<< HEAD
     intervalSettings: GuitarIntervalSettings,
     maxCanvasHeight?: number
   ): Feature {
     let rootNoteName: string | null = null;
-    // <<< FIX: Declare as ReadonlyArray to match potential assignment from config >>>
     let featureSpecificConfig: ReadonlyArray<string> = [];
-=======
-    metronomeBpmOverride?: number,
-    maxCanvasHeight?: number
-  ): Feature {
-    let rootNoteName: string | null = null;
-    let processedConfig = config; // Keep track of config args excluding the root note if used
->>>>>>> 7502b9e7
 
     if (config.length > 0 && config[0]) {
       const potentialRoot = config[0];
       if (potentialRoot.toLowerCase() === "none") {
         rootNoteName = null;
-<<<<<<< HEAD
         featureSpecificConfig = config.slice(1); // slice() returns mutable, assignable to readonly
       } else if (getKeyIndex(potentialRoot) !== -1) {
         rootNoteName = potentialRoot;
         featureSpecificConfig = config.slice(1); // slice() returns mutable, assignable to readonly
       } else {
-=======
-        processedConfig = config.slice(1); // Remove "None" from config passed to constructor
-      } else if (getKeyIndex(potentialRoot) !== -1) {
-        rootNoteName = potentialRoot;
-        processedConfig = config.slice(1); // Remove RootNote from config passed to constructor
-      } else {
-        // If first arg is not 'None' or a valid key, assume it's part of other config (if any)
-        // and default to note-based coloring.
->>>>>>> 7502b9e7
         console.warn(
           `[NotesFeature.createFeature] Invalid or ambiguous RootNote value "${potentialRoot}", defaulting to note-based coloring.`
         );
         rootNoteName = null;
-<<<<<<< HEAD
         featureSpecificConfig = config; // Assigning readonly to readonly is OK
       }
     } else {
@@ -232,20 +115,6 @@
       settings,
       rootNoteName,
       intervalSettings,
-=======
-        // Keep original config if the first arg wasn't meant to be RootNote
-        // processedConfig = config; // This line might be needed depending on how base constructor uses config
-      }
-    } else {
-      rootNoteName = null; // No root note specified
-    }
-
-    return new NotesFeature(
-      processedConfig, // Pass potentially modified config
-      settings,
-      rootNoteName,
-      metronomeBpmOverride,
->>>>>>> 7502b9e7
       audioController,
       maxCanvasHeight
     );
@@ -257,18 +126,10 @@
     const rootNoteIndex = this.rootNoteName
       ? getKeyIndex(this.rootNoteName)
       : -1;
-<<<<<<< HEAD
     const schemeOverride: FretboardColorScheme = this.rootNoteName
       ? "interval"
       : "note";
     const config = this.fretboardConfig;
-=======
-    // Determine color scheme override based on whether a root note was provided
-    const schemeOverride: FretboardColorScheme = this.rootNoteName
-      ? "interval"
-      : "note";
-    const config = this.fretboardConfig; // Use instance config
->>>>>>> 7502b9e7
 
     for (let stringIndex = 0; stringIndex < 6; stringIndex++) {
       if (stringIndex >= config.tuning.tuning.length) continue;
@@ -281,10 +142,6 @@
           const noteRelativeToKey = (noteOffsetFromA - rootNoteIndex + 12) % 12;
           intervalLabel = getIntervalLabel(noteRelativeToKey);
         }
-<<<<<<< HEAD
-=======
-        // For NotesFeature, display the note name inside the dot
->>>>>>> 7502b9e7
         const displayLabel = noteName;
 
         notesData.push({
@@ -293,12 +150,7 @@
           noteName: noteName,
           intervalLabel: intervalLabel,
           displayLabel: displayLabel,
-<<<<<<< HEAD
           colorSchemeOverride: schemeOverride,
-=======
-          colorSchemeOverride: schemeOverride, // Apply the determined scheme
-          // Set other properties like radiusOverride for open strings if needed
->>>>>>> 7502b9e7
           radiusOverride:
             fretIndex === 0
               ? config.noteRadiusPx * OPEN_NOTE_RADIUS_FACTOR
@@ -306,7 +158,6 @@
         });
       }
     }
-<<<<<<< HEAD
     // Use requestAnimationFrame for smoother UI updates when setting notes
     requestAnimationFrame(() => {
       if (this.fretboardViewInstance) {
@@ -314,9 +165,6 @@
         this.fretboardViewInstance.setNotes(notesData);
       }
     });
-=======
-    this.fretboardViewInstance.setNotes(notesData);
->>>>>>> 7502b9e7
   }
 
   /** Render method now just adds the header. Views are rendered by DisplayController. */
@@ -326,9 +174,5 @@
       ? `Notes (Interval Colors Relative to ${this.rootNoteName})`
       : "Notes (Note Name Colors)";
     addHeader(container, headerText);
-<<<<<<< HEAD
-=======
-    // DisplayController will render the FretboardView (and MetronomeView if present)
->>>>>>> 7502b9e7
   }
 }