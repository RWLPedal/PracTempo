/* ts/schedule/editor/schedule_builder.ts */

import { Schedule, Interval } from "../schedule";
import { DisplayController } from "../../display_controller";
import { AudioController } from "../../audio_controller";
import { AppSettings } from "../../settings";
<<<<<<< HEAD
import {
  Feature,
  FeatureCategoryName,
  FeatureTypeDescriptor,
} from "../../feature"; // Import FeatureTypeDescriptor
import { getFeatureTypeDescriptor } from "../../feature_registry";
import { parseDurationString } from "../../guitar/guitar_utils";
// Import specific interval settings class needed for instantiation
import { GuitarIntervalSettings } from "../../guitar/guitar_interval_settings";
import { ErrorDisplay } from "./error_display";
import {
  ScheduleRowJSONData,
  GroupDataJSON,
  IntervalDataJSON,
  IntervalSettings,
} from "./interval/types"; // Import IntervalSettings base
import { RowManager } from "./row_manager";
=======
import { Feature, FeatureCategoryName } from "../../feature"; // Import Feature
import { getFeatureTypeDescriptor } from "../../feature_registry";
import { parseDurationString } from "../../guitar/guitar_utils"; // Assuming this utility exists and works
import { GuitarIntervalSettings } from "../../guitar/guitar_interval_settings"; // Import class for instantiation
import { ErrorDisplay } from "./error_display";
import { ScheduleRowJSONData, GroupDataJSON, IntervalDataJSON } from "./interval/types";
import { RowManager } from "./row_manager"; // Import RowManager and JSON data types
>>>>>>> 7502b9e7

export class ScheduleBuilder {
  private rowManager: RowManager;
  private errorDisplay: ErrorDisplay;
  private configEntriesContainerEl: HTMLElement;

  constructor(
    rowManager: RowManager,
    errorDisplay: ErrorDisplay,
    configEntriesContainerEl: HTMLElement
  ) {
    this.rowManager = rowManager;
    this.errorDisplay = errorDisplay;
    this.configEntriesContainerEl = configEntriesContainerEl;
  }

  /**
   * Builds the Schedule object from the current state of the config editor UI rows.
<<<<<<< HEAD
=======
   * @param displayController - The display controller instance.
   * @param audioController - The audio controller instance.
   * @param settings - The global application settings.
   * @param maxCanvasHeight - The maximum height constraint for feature canvases. // Add parameter
>>>>>>> 7502b9e7
   * @returns A new Schedule instance or null if errors occur.
   */
  public buildSchedule(
    displayController: DisplayController,
    audioController: AudioController,
    settings: AppSettings,
    maxCanvasHeight: number
  ): Schedule | null {
<<<<<<< HEAD
    console.log("[ScheduleBuilder] Starting buildSchedule...");
    this.errorDisplay.removeMessage();
    const schedule = new Schedule(displayController, audioController);
    const rows =
      this.configEntriesContainerEl.querySelectorAll<HTMLElement>(
        ".schedule-row"
      );
=======
    console.log("[ScheduleBuilder] Starting buildSchedule..."); // Log start
    this.errorDisplay.removeMessage();
    const schedule = new Schedule(displayController, audioController);
    const rows = this.configEntriesContainerEl.querySelectorAll<HTMLElement>(
      ".schedule-row"
    );
>>>>>>> 7502b9e7
    let hasErrors = false;
    let totalDurationSeconds = 0;
    const MAX_TOTAL_DURATION_SECONDS = 3 * 60 * 60;

    rows.forEach((rowElement, index) => {
      if (hasErrors) return;
      const rowData = this.rowManager.getRowData(rowElement);
      if (!rowData) {
<<<<<<< HEAD
        console.warn(
          `[ScheduleBuilder] Skipping row ${
            index + 1
          } due to data extraction error.`
        );
=======
        console.warn(`[ScheduleBuilder] Skipping row ${index + 1} due to data extraction error.`);
>>>>>>> 7502b9e7
        return;
      }

      if (rowData.rowType === "interval") {
        const intervalData = rowData as IntervalDataJSON;
<<<<<<< HEAD
        console.log(
          `[ScheduleBuilder] Processing interval ${index + 1}: Cat='${
            intervalData.featureCategoryName
          }', Type='${intervalData.featureTypeName || "None"}', Task='${
            intervalData.task
          }', Duration='${intervalData.duration}'`
        );
        let durationSeconds = 0;
        let feature: Feature | null = null;
        let intervalSettings: IntervalSettings | null = null; // Use base type initially
=======
        console.log(`[ScheduleBuilder] Processing interval ${index + 1}: Type='${intervalData.featureTypeName || "None"}', Task='${intervalData.task}', Duration='${intervalData.duration}'`); // Log interval details
        let durationSeconds = 0;
        let feature: Feature | null = null;
>>>>>>> 7502b9e7

        try {
          // 1. Parse Duration
          durationSeconds = parseDurationString(intervalData.duration);
<<<<<<< HEAD
          if (durationSeconds < 0)
            throw new Error("Duration cannot be negative.");
          totalDurationSeconds += durationSeconds;
          if (totalDurationSeconds > MAX_TOTAL_DURATION_SECONDS) {
            throw new Error(
              `Total schedule duration exceeds maximum limit (${
                MAX_TOTAL_DURATION_SECONDS / 3600
              } hours).`
            );
          }

          // 2. Instantiate Interval Settings (Specific to Category if possible)
          // TODO: Need a more robust way to get the correct settings class based on category
          // For now, assuming Guitar category uses GuitarIntervalSettings
          if (intervalData.featureCategoryName === FeatureCategoryName.Guitar) {
            intervalSettings = GuitarIntervalSettings.fromJSON(
              intervalData.intervalSettings
            );
          } else {
            // Handle other categories or provide a generic fallback if needed
            console.warn(
              `[ScheduleBuilder] Interval settings parsing not implemented for category: ${intervalData.featureCategoryName}. Using raw data.`
            );
            // In a truly generic system, you might have a registry mapping categoryName to settings classes/parsers
            intervalSettings =
              (intervalData.intervalSettings as IntervalSettings) ?? {
                toJSON: () => ({}),
              }; // Basic fallback
          }

          // 3. Create Feature if specified
          if (
            intervalData.featureTypeName &&
            intervalData.featureCategoryName
          ) {
            const descriptor = getFeatureTypeDescriptor(
              intervalData.featureCategoryName, // Use category from data
              intervalData.featureTypeName
            );
            if (!descriptor) {
              throw new Error(
                `Unknown feature type: "${intervalData.featureTypeName}" in category "${intervalData.featureCategoryName}"`
              );
            }
            console.log(
              `[ScheduleBuilder] Found descriptor for '${descriptor.typeName}'. Attempting createFeature...`
            );

            // --- Call createFeature with intervalSettings object --- <<<< CHANGED
            // Ensure the settings object passed matches the type expected by the feature's constructor
            // (e.g., GuitarFeature expects GuitarIntervalSettings)
            // This might require casting or ensuring the correct type was instantiated above.
            // We assume here intervalSettings is the correct type based on the category check above.
            if (intervalSettings) {
              feature = descriptor.createFeature(
                intervalData.featureArgsList,
                audioController,
                settings,
                intervalSettings as any, // Pass the full settings object (cast needed if types don't align perfectly)
                maxCanvasHeight
              );
              console.log(
                `[ScheduleBuilder] Successfully created feature instance for '${descriptor.typeName}'.`
              );
            } else {
              throw new Error(
                `Could not create feature "${descriptor.typeName}" due to missing interval settings.`
              );
            }
          } else {
            console.log(
              `[ScheduleBuilder] No feature specified for interval ${
                index + 1
              }.`
            );
=======
          if (durationSeconds < 0) throw new Error("Duration cannot be negative.");
          totalDurationSeconds += durationSeconds;
          if (totalDurationSeconds > MAX_TOTAL_DURATION_SECONDS) {
            throw new Error(`Total schedule duration exceeds maximum limit (${MAX_TOTAL_DURATION_SECONDS / 3600} hours).`);
          }

          // 2. Instantiate Interval Settings
          const intervalSettings = GuitarIntervalSettings.fromJSON(intervalData.intervalSettings);

          // 3. Create Feature if specified
          if (intervalData.featureTypeName) {
            console.log(`[ScheduleBuilder] Attempting to find descriptor for: '${intervalData.featureTypeName}'`); // Log lookup attempt
            const descriptor = getFeatureTypeDescriptor(
              FeatureCategoryName.Guitar, // Assuming Guitar category
              intervalData.featureTypeName
            );
            if (!descriptor) {
              // Log error if descriptor not found
              console.error(`[ScheduleBuilder] Unknown feature type descriptor: "${intervalData.featureTypeName}"`);
              throw new Error(`Unknown feature type: "${intervalData.featureTypeName}"`);
            }
            console.log(`[ScheduleBuilder] Found descriptor for '${descriptor.typeName}'. Attempting createFeature...`); // Log success
            // Call createFeature with maxCanvasHeight
            feature = descriptor.createFeature(
              intervalData.featureArgsList,
              audioController,
              settings,
              intervalSettings.metronomeBpm,
              maxCanvasHeight // Pass the height constraint
            );
             console.log(`[ScheduleBuilder] Successfully created feature instance for '${descriptor.typeName}'.`); // Log creation success
          } else {
            console.log(`[ScheduleBuilder] No feature specified for interval ${index + 1}.`);
>>>>>>> 7502b9e7
          }

          // 4. Create Interval and add to Schedule
          const interval = new Interval(
            durationSeconds,
            settings.warmupPeriod,
            intervalData.task || intervalData.featureTypeName || "Interval",
<<<<<<< HEAD
            feature
          );
          schedule.addInterval(interval);
          console.log(
            `[ScheduleBuilder] Added interval ${index + 1} to schedule.`
          );
        } catch (error: any) {
          const errorMessage = `[ScheduleBuilder] Error processing interval ${
            index + 1
          } (${
            intervalData.task ||
            intervalData.featureTypeName ||
            intervalData.duration
          }): ${error.message}`;
=======
            feature // Add the created feature (or null)
          );
          schedule.addInterval(interval);
          console.log(`[ScheduleBuilder] Added interval ${index + 1} to schedule.`);

        } catch (error: any) {
          // Log detailed error during interval processing
          const errorMessage = `[ScheduleBuilder] Error processing interval ${index + 1} (${intervalData.task || intervalData.featureTypeName || intervalData.duration}): ${error.message}`;
>>>>>>> 7502b9e7
          console.error(errorMessage, error);
          this.errorDisplay.showMessage(errorMessage);
          hasErrors = true;
        }
      } else if (rowData.rowType === "group") {
<<<<<<< HEAD
        console.log(
          `[ScheduleBuilder] Skipping group row ${index + 1}: '${
            (rowData as GroupDataJSON).name
          }'`
        );
=======
        console.log(`[ScheduleBuilder] Skipping group row ${index + 1}: '${(rowData as GroupDataJSON).name}'`);
>>>>>>> 7502b9e7
      }
    });

    if (hasErrors) {
<<<<<<< HEAD
      console.error(
        "[ScheduleBuilder] Schedule building failed due to errors."
      );
      return null;
    }

    console.log(
      `[ScheduleBuilder] Schedule built successfully with ${schedule.intervals.length} intervals.`
    );
=======
      console.error("[ScheduleBuilder] Schedule building failed due to errors.");
      return null;
    }

    console.log(`[ScheduleBuilder] Schedule built successfully with ${schedule.intervals.length} intervals.`);
>>>>>>> 7502b9e7
    return schedule;
  }
}<|MERGE_RESOLUTION|>--- conflicted
+++ resolved
@@ -4,11 +4,9 @@
 import { DisplayController } from "../../display_controller";
 import { AudioController } from "../../audio_controller";
 import { AppSettings } from "../../settings";
-<<<<<<< HEAD
 import {
   Feature,
   FeatureCategoryName,
-  FeatureTypeDescriptor,
 } from "../../feature"; // Import FeatureTypeDescriptor
 import { getFeatureTypeDescriptor } from "../../feature_registry";
 import { parseDurationString } from "../../guitar/guitar_utils";
@@ -16,21 +14,11 @@
 import { GuitarIntervalSettings } from "../../guitar/guitar_interval_settings";
 import { ErrorDisplay } from "./error_display";
 import {
-  ScheduleRowJSONData,
   GroupDataJSON,
   IntervalDataJSON,
   IntervalSettings,
 } from "./interval/types"; // Import IntervalSettings base
 import { RowManager } from "./row_manager";
-=======
-import { Feature, FeatureCategoryName } from "../../feature"; // Import Feature
-import { getFeatureTypeDescriptor } from "../../feature_registry";
-import { parseDurationString } from "../../guitar/guitar_utils"; // Assuming this utility exists and works
-import { GuitarIntervalSettings } from "../../guitar/guitar_interval_settings"; // Import class for instantiation
-import { ErrorDisplay } from "./error_display";
-import { ScheduleRowJSONData, GroupDataJSON, IntervalDataJSON } from "./interval/types";
-import { RowManager } from "./row_manager"; // Import RowManager and JSON data types
->>>>>>> 7502b9e7
 
 export class ScheduleBuilder {
   private rowManager: RowManager;
@@ -49,13 +37,6 @@
 
   /**
    * Builds the Schedule object from the current state of the config editor UI rows.
-<<<<<<< HEAD
-=======
-   * @param displayController - The display controller instance.
-   * @param audioController - The audio controller instance.
-   * @param settings - The global application settings.
-   * @param maxCanvasHeight - The maximum height constraint for feature canvases. // Add parameter
->>>>>>> 7502b9e7
    * @returns A new Schedule instance or null if errors occur.
    */
   public buildSchedule(
@@ -64,7 +45,6 @@
     settings: AppSettings,
     maxCanvasHeight: number
   ): Schedule | null {
-<<<<<<< HEAD
     console.log("[ScheduleBuilder] Starting buildSchedule...");
     this.errorDisplay.removeMessage();
     const schedule = new Schedule(displayController, audioController);
@@ -72,14 +52,6 @@
       this.configEntriesContainerEl.querySelectorAll<HTMLElement>(
         ".schedule-row"
       );
-=======
-    console.log("[ScheduleBuilder] Starting buildSchedule..."); // Log start
-    this.errorDisplay.removeMessage();
-    const schedule = new Schedule(displayController, audioController);
-    const rows = this.configEntriesContainerEl.querySelectorAll<HTMLElement>(
-      ".schedule-row"
-    );
->>>>>>> 7502b9e7
     let hasErrors = false;
     let totalDurationSeconds = 0;
     const MAX_TOTAL_DURATION_SECONDS = 3 * 60 * 60;
@@ -88,21 +60,16 @@
       if (hasErrors) return;
       const rowData = this.rowManager.getRowData(rowElement);
       if (!rowData) {
-<<<<<<< HEAD
         console.warn(
           `[ScheduleBuilder] Skipping row ${
             index + 1
           } due to data extraction error.`
         );
-=======
-        console.warn(`[ScheduleBuilder] Skipping row ${index + 1} due to data extraction error.`);
->>>>>>> 7502b9e7
         return;
       }
 
       if (rowData.rowType === "interval") {
         const intervalData = rowData as IntervalDataJSON;
-<<<<<<< HEAD
         console.log(
           `[ScheduleBuilder] Processing interval ${index + 1}: Cat='${
             intervalData.featureCategoryName
@@ -113,16 +80,10 @@
         let durationSeconds = 0;
         let feature: Feature | null = null;
         let intervalSettings: IntervalSettings | null = null; // Use base type initially
-=======
-        console.log(`[ScheduleBuilder] Processing interval ${index + 1}: Type='${intervalData.featureTypeName || "None"}', Task='${intervalData.task}', Duration='${intervalData.duration}'`); // Log interval details
-        let durationSeconds = 0;
-        let feature: Feature | null = null;
->>>>>>> 7502b9e7
 
         try {
           // 1. Parse Duration
           durationSeconds = parseDurationString(intervalData.duration);
-<<<<<<< HEAD
           if (durationSeconds < 0)
             throw new Error("Duration cannot be negative.");
           totalDurationSeconds += durationSeconds;
@@ -198,41 +159,6 @@
                 index + 1
               }.`
             );
-=======
-          if (durationSeconds < 0) throw new Error("Duration cannot be negative.");
-          totalDurationSeconds += durationSeconds;
-          if (totalDurationSeconds > MAX_TOTAL_DURATION_SECONDS) {
-            throw new Error(`Total schedule duration exceeds maximum limit (${MAX_TOTAL_DURATION_SECONDS / 3600} hours).`);
-          }
-
-          // 2. Instantiate Interval Settings
-          const intervalSettings = GuitarIntervalSettings.fromJSON(intervalData.intervalSettings);
-
-          // 3. Create Feature if specified
-          if (intervalData.featureTypeName) {
-            console.log(`[ScheduleBuilder] Attempting to find descriptor for: '${intervalData.featureTypeName}'`); // Log lookup attempt
-            const descriptor = getFeatureTypeDescriptor(
-              FeatureCategoryName.Guitar, // Assuming Guitar category
-              intervalData.featureTypeName
-            );
-            if (!descriptor) {
-              // Log error if descriptor not found
-              console.error(`[ScheduleBuilder] Unknown feature type descriptor: "${intervalData.featureTypeName}"`);
-              throw new Error(`Unknown feature type: "${intervalData.featureTypeName}"`);
-            }
-            console.log(`[ScheduleBuilder] Found descriptor for '${descriptor.typeName}'. Attempting createFeature...`); // Log success
-            // Call createFeature with maxCanvasHeight
-            feature = descriptor.createFeature(
-              intervalData.featureArgsList,
-              audioController,
-              settings,
-              intervalSettings.metronomeBpm,
-              maxCanvasHeight // Pass the height constraint
-            );
-             console.log(`[ScheduleBuilder] Successfully created feature instance for '${descriptor.typeName}'.`); // Log creation success
-          } else {
-            console.log(`[ScheduleBuilder] No feature specified for interval ${index + 1}.`);
->>>>>>> 7502b9e7
           }
 
           // 4. Create Interval and add to Schedule
@@ -240,7 +166,6 @@
             durationSeconds,
             settings.warmupPeriod,
             intervalData.task || intervalData.featureTypeName || "Interval",
-<<<<<<< HEAD
             feature
           );
           schedule.addInterval(interval);
@@ -255,35 +180,20 @@
             intervalData.featureTypeName ||
             intervalData.duration
           }): ${error.message}`;
-=======
-            feature // Add the created feature (or null)
-          );
-          schedule.addInterval(interval);
-          console.log(`[ScheduleBuilder] Added interval ${index + 1} to schedule.`);
-
-        } catch (error: any) {
-          // Log detailed error during interval processing
-          const errorMessage = `[ScheduleBuilder] Error processing interval ${index + 1} (${intervalData.task || intervalData.featureTypeName || intervalData.duration}): ${error.message}`;
->>>>>>> 7502b9e7
           console.error(errorMessage, error);
           this.errorDisplay.showMessage(errorMessage);
           hasErrors = true;
         }
       } else if (rowData.rowType === "group") {
-<<<<<<< HEAD
         console.log(
           `[ScheduleBuilder] Skipping group row ${index + 1}: '${
             (rowData as GroupDataJSON).name
           }'`
         );
-=======
-        console.log(`[ScheduleBuilder] Skipping group row ${index + 1}: '${(rowData as GroupDataJSON).name}'`);
->>>>>>> 7502b9e7
       }
     });
 
     if (hasErrors) {
-<<<<<<< HEAD
       console.error(
         "[ScheduleBuilder] Schedule building failed due to errors."
       );
@@ -293,13 +203,6 @@
     console.log(
       `[ScheduleBuilder] Schedule built successfully with ${schedule.intervals.length} intervals.`
     );
-=======
-      console.error("[ScheduleBuilder] Schedule building failed due to errors.");
-      return null;
-    }
-
-    console.log(`[ScheduleBuilder] Schedule built successfully with ${schedule.intervals.length} intervals.`);
->>>>>>> 7502b9e7
     return schedule;
   }
 }